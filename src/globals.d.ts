import type { Store } from "./store";

declare global {
  interface Window {
<<<<<<< HEAD
    $st: unknown,
    mfldStores: Map<string, WeakRef<Store<unknown>>>;
=======
    $st: Record<string, unknown>
>>>>>>> 4d295a4b
  }
}

export {};<|MERGE_RESOLUTION|>--- conflicted
+++ resolved
@@ -2,13 +2,6 @@
 
 declare global {
   interface Window {
-<<<<<<< HEAD
-    $st: unknown,
     mfldStores: Map<string, WeakRef<Store<unknown>>>;
-=======
-    $st: Record<string, unknown>
->>>>>>> 4d295a4b
   }
-}
-
-export {};+}