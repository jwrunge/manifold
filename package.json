--- conflicted
+++ resolved
@@ -11,11 +11,7 @@
 	"devDependencies": {
 		"@biomejs/biome": "^1.9.4",
 		"@types/node": "^22.10.1",
-<<<<<<< HEAD
-		"biome-cfg": "github:jwrunge/biome-cfg",
-		"happy-dom": "^17.4.6",
-=======
->>>>>>> 58275130
+		"terser": "^5.37.0",
 		"typescript": "~5.7.2",
 		"vite": "^6.0.3",
 		"vitest": "^3.1.2"
