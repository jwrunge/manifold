--- conflicted
+++ resolved
@@ -13,46 +13,8 @@
 	updater?: string | UpdaterFn<T>;
 	upstream?: Store[];
 	scope?: WeakRef<HTMLElement>;
-	id?: string;
 };
 
-<<<<<<< HEAD
-const rxSeparateFnFromIterator = /\s+as\s+/;
-const rxMatchFn = /^\s*(function)?\(.*\)(=>)?\s*/;
-const rxCommaSeparator = /, */g;
-
-const registered = !!globalThis.mfld;
-
-window.mfld ??= {
-	ontick: [],
-	stores: new Map<string, WeakRef<Store>>(),
-	funcs: new Map<string, WeakRef<() => void>>(),
-};
-
-if (!registered) register();
-
-export const onTick = (fn: () => void) => {
-	fn && mfld.ontick.push(fn);
-};
-
-export const $watch = <T>(value: T, id?: string) => new Store({ value, id });
-export const $derive = <T>(updater: UpdaterFn<T> | string, id?: string) =>
-	new Store<T>({ updater, id });
-
-export const $st = new Proxy(mfld.stores, {
-	get: (stores, property: string) => stores.get(property)?.deref()?.value,
-	set: (stores, property: string, value) =>
-		!!stores.get(property)?.deref()?.update(value),
-}) as unknown as {
-	[K in keyof typeof mfld.stores]: (typeof mfld.stores)[K] extends WeakRef<
-		Store<infer T>
-	>
-		? T
-		: undefined;
-};
-
-export const $fn = new Proxy(mfld.funcs, {
-=======
 globalThis.mfld ??= {
 	st: new WeakMap<HTMLScriptElement, Map<string, Store>>(),
 	fn: new WeakMap<HTMLScriptElement, Map<string, () => void>>(),
@@ -68,7 +30,6 @@
 });
 
 export const $fn = new Proxy(mfld.fn, {
->>>>>>> 58275130
 	get: (funcs, property: string) => funcs.get(property)?.deref(),
 	set: (funcs, property: string, value: () => void) => {
 		funcs.set(property, new WeakRef(value));
@@ -89,23 +50,6 @@
 	static cancelAnim = 0;
 
 	constructor(ops: StoreOptions<T>) {
-<<<<<<< HEAD
-		const { id, updater, upstream, value } = ops;
-		this.id = id ?? Math.random();
-		const [updateFn, remap, upstreamFromFn] = this.#parseFn(updater);
-		this.updater = updateFn;
-		this.#remap = remap;
-		for (const u of upstream ?? []) upstreamFromFn.add(new WeakRef(u));
-		for (const ups of upstreamFromFn) this.#upstream.add(ups);
-		this.value = value as T;
-		this._reEval();
-		mfld.stores.set(this.id.toString(), new WeakRef(this));
-	}
-
-	#changed(input: unknown): boolean {
-		if (typeof input !== "object") return input !== this.value; // Direct compare primatives
-		if ([Map, Set].some(c => input instanceof c))
-=======
 		this.id = Math.random();
 		this.updater = ops.updater;
 		for (const ups of ops.upstream ?? [])
@@ -117,7 +61,6 @@
 	#changed(input: unknown): boolean {
 		if (typeof input !== "object") return input === this.value; // Direct compare primatives
 		if ([Map, Set].some((c) => input instanceof c))
->>>>>>> 58275130
 			return this.#changed([
 				...(input as Map<unknown, unknown> | Set<unknown>).entries(),
 			]);
@@ -175,20 +118,7 @@
 
 		return this.value;
 	}
-}
 
-<<<<<<< HEAD
-const runUpdates = (recursed = 0) => {
-	if (recursed + 1 > 100)
-		return console.log("MFLD recursion limit: check for circular updates.");
-	Store.cancelAnim = 0;
-
-	const newUpdateSet: Set<WeakRef<Store>> = new Set();
-	for (const store of Store.updateSet) {
-		//If the store has an upstream store that is contained in updateSet, don't add to newUpdateSet
-		store.deref()?._reEval(newUpdateSet);
-	}
-=======
 	static #scheduleUpdate = (update: WeakRef<Store>) => {
 		Store.updateSet.add(update);
 		Store.cancelAnim ||= requestAnimationFrame(() => Store.#runUpdates());
@@ -201,25 +131,17 @@
 			);
 		Store.cancelAnim = 0;
 
-		const newUpdateSet: Set<WeakRef<Store>> = new Set();
-		for (const store of Store.updateSet) {
-			//If the store has an upstream store that is contained in updateSet, don't add to newUpdateSet
-			store.deref()?._reEval(newUpdateSet);
-		}
+	const newUpdateSet: Set<WeakRef<Store>> = new Set();
+	for (const store of Store.updateSet) {
+		//If the store has an upstream store that is contained in updateSet, don't add to newUpdateSet
+		store.deref()?._reEval(newUpdateSet);
+	}
 
 		if (newUpdateSet.size) Store.updateSet = newUpdateSet;
 		else {
 			for (const fn of mfld.tick) fn();
 			mfld.tick = [];
 		}
->>>>>>> 58275130
-
-	if (newUpdateSet.size) Store.updateSet = newUpdateSet;
-	else {
-		let fn: (() => void) | undefined;
-		// biome-ignore lint/suspicious/noAssignInExpressions: this is more concise
-		while ((fn = mfld.ontick.shift())) fn();
-	}
 
 	runUpdates(recursed);
 };