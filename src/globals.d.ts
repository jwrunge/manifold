--- conflicted
+++ resolved
@@ -2,17 +2,8 @@
 
 declare global {
 	var mfld: {
-<<<<<<< HEAD
-		ontick: (() => void)[];
-		stores: Map<string, WeakRef<Store>>;
-		funcs: Map<string, WeakRef<() => void>>;
-	};
-
-	var currentScript: HTMLScriptElement | undefined;
-=======
 		st: WeakMap<HTMLScriptElement, Map<string, Store>>;
 		fn: WeakMap<HTMLScriptElement, Map<string, () => void>>;
 		tick: (() => void)[];
 	};
->>>>>>> 58275130
 }