--- conflicted
+++ resolved
@@ -1,11 +1,7 @@
 {
 	"name": "@jwrunge/manifold",
 	"private": false,
-<<<<<<< HEAD
-	"version": "0.4.38",
-=======
 	"version": "0.4.39",
->>>>>>> f05bab3b
 	"type": "module",
 	"sideEffects": false,
 	"main": "./dist/manifold.cjs",
